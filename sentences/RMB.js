--- conflicted
+++ resolved
@@ -1,125 +1,40 @@
-/*
-Heading and distance to waypoint:
-$IIRMB,A,x.x,a,,,IIII.II,a,yyyyy.yy,a,x.x,x.x,x.x,A,a*hh
- I I I I I I I I I_Speed to WP in knots
- I I I I I I I I_True heading to destination in degrees
- I I I I I I I_Distance to destination in miles
- I I I I I_ ___ I_Longitude of the WP to destination, E/W
- I I I__ I_Latidude of the WP to destination, N/S
- I I_Direction of cross-track error, L/R
- I_Distance of cross-track error in miles
-*/
-// to verify
-<<<<<<< HEAD
 /*
  * RMB - Recommended Minimum Navigation Information
- * Generates $--RMB with cross-track error, origin/destination, range, bearing and ETA.
  *
- * Enhancements in this PR:
- * - Normalizes units (meters -> nautical miles).
- * - Uses active waypoint position from navigation.courseGreatCircle.nextPoint.position
- *   so waypoints set via NMEA2000/Signal K can be forwarded.
- * - Configurable talker (GP/II) via NMEA_TALKER.
- * - Adds detailed debug logging.
+ * Generates $--RMB with cross-track error (XTE), origin/destination IDs,
+ * destination position, range (NM), true bearing (deg), VMG (knots) if available,
+ * and arrival flag (kept as 'V' to avoid triggering alarms).
+ *
+ * Implementation notes:
+ * - Uses Signal K courseGreatCircle keys for consistency with APB/WPL/RTE.
+ * - Range is converted from meters to nautical miles.
+ * - Latitude/Longitude are formatted as ddmm.mmmm,N|S and dddmm.mmmm,E|W.
+ * - Talker can be overridden with env NMEA_TALKER (defaults to 'GP').
  */
 
-const {
-  toSentence,
-  talker,
-  radToDeg360,
-  toNmeaDegreesLatitude,
-  toNmeaDegreesLongitude
-} = require('../nmea')
+const nmea = require('../nmea.js')
 
-module.exports = function rmb (app, plugin, input) {
-  try {
-    const t = talker()
-
-    // Cross Track Error (meters). Positive means steer right of track.
-    const xte = plugin.getProp(input, 'navigation.courseGreatCircle.crossTrackError.value')
-
-    // Origin waypoint ID (optional in Signal K)
-    const originId = plugin.getProp(input, 'navigation.courseGreatCircle.origin.name') ||
-                     plugin.getProp(input, 'navigation.courseGreatCircle.origin.identifier') || ''
-
-    // Destination / next point info
-    const destId = plugin.getProp(input, 'navigation.courseGreatCircle.nextPoint.name') ||
-                   plugin.getProp(input, 'navigation.courseGreatCircle.nextPoint.identifier') ||
-                   'WAYPOINT'
-
-    const destPos = plugin.getProp(input, 'navigation.courseGreatCircle.nextPoint.position.value')
-    const rangeNm = plugin.getProp(input, 'navigation.courseGreatCircle.nextPoint.distance.value') // meters
-    const brgTrue = plugin.getProp(input, 'navigation.courseGreatCircle.nextPoint.bearingTrue.value')
-
-    if (xte == null || !destPos || brgTrue == null) {
-      plugin.debug('[RMB] Missing fields: need xte, nextPoint.position and nextPoint.bearingTrue')
-      return null
-=======
-const nmea = require('../nmea.js')
 module.exports = function (app) {
   return {
     sentence: 'RMB',
     title: 'RMB - Heading and distance to waypoint',
     keys: [
-      'navigation.course.calcValues.crossTrackError',
-      'navigation.course.nextPoint',
-      'navigation.course.calcValues.distance',
-      'navigation.course.calcValues.bearingTrue'
+      // Cross-track error (meters). Positive usually means right of track.
+      'navigation.courseGreatCircle.crossTrackError',
+      // Origin waypoint object (optional: name/identifier)
+      'navigation.courseGreatCircle.origin',
+      // Next/destination waypoint object (expects position/name/identifier)
+      'navigation.courseGreatCircle.nextPoint',
+      // Range to destination (meters)
+      'navigation.courseGreatCircle.nextPoint.distance',
+      // Bearing to destination (True, radians)
+      'navigation.courseGreatCircle.nextPoint.bearingTrue',
+      // VMG towards destination (m/s), optional
+      'navigation.courseGreatCircle.vmgTowardsDestination'
     ],
-    f: function (crossTrackError, wp, wpDistance, bearingTrue) {
-      return nmea.toSentence([
-        '$IIRMB',
-        Math.abs(nmea.mToNm(crossTrackError)).toFixed(3),
-        crossTrackError < 0 ? 'R' : 'L',
-        nmea.toNmeaDegreesLatitude(wp.position?.latitude),
-        nmea.toNmeaDegreesLongitude(wp.position?.longitude),
-        wpDistance.toFixed(2),
-        nmea.radsToDeg(bearingTrue).toFixed(2),
-        'V', // dont set the arrival flag as it will set of alarms.
-        ''
-      ])
->>>>>>> 62e835f6
-    }
+    f: function (xte_m, origin, nextPoint, dist_m, brgTrue_rad, vmg_ms) {
+      const talker = (process.env.NMEA_TALKER || 'GP').toUpperCase()
 
-    const xteNm = Math.abs(xte) / 1852
-    const lOrR = xte >= 0 ? 'R' : 'L'
-
-    const destLatStr = toNmeaDegreesLatitude(destPos.latitude)
-    const destLonStr = toNmeaDegreesLongitude(destPos.longitude)
-
-    // Convert meters to NM if provided, else leave empty per sentence spec
-    const rangeNmVal = (typeof rangeNm === 'number') ? (rangeNm / 1852) : ''
-    const brgTrueDeg = radToDeg360(brgTrue)
-
-    // Velocity towards destination in knots if available
-    const vmg = plugin.getProp(input, 'navigation.courseGreatCircle.vmgTowardsDestination.value') // m/s
-    const arrivalTime = plugin.getProp(input, 'navigation.courseGreatCircle.estimatedTimeOfArrival.value') // ISO timestamp
-
-    // RMB does not have a native time field, but includes 'arrival status' and 'time to go' in some vendor variants.
-    // We'll keep standard RMB fields and leave vendor specifics blank.
-    const arrivalStatus = 'A' // 'A' = data valid
-
-    const sentenceParts = [
-      `${t}RMB`,
-      'A',                          // Status: Active/Valid
-      xteNm.toFixed(3),             // Cross track error magnitude (NM)
-      lOrR,                         // Direction to steer (L/R)
-      originId,                     // Origin waypoint ID
-      destId,                       // Destination waypoint ID
-      destLatStr.split(',')[0],     // Dest latitude ddmm.mmmm
-      destLatStr.split(',')[1],     // N/S
-      destLonStr.split(',')[0],     // Dest longitude dddmm.mmmm
-      destLonStr.split(',')[1],     // E/W
-      rangeNmVal === '' ? '' : Number(rangeNmVal).toFixed(2), // Range to dest (NM)
-      brgTrueDeg.toFixed(1),        // Bearing to dest (True, degrees)
-      vmg != null ? (vmg * 1.94384).toFixed(2) : '', // Velocity towards dest (kn), if available
-      arrivalStatus                 // Arrival circle entered (A/V) - use 'A' when valid
-    ]
-
-    const sentence = toSentence(sentenceParts)
-    return [sentence]
-  } catch (e) {
-    plugin.debug('[RMB] Error building sentence:', e.message)
-    return null
-  }
-}+      // Basic data presence checks
+      const hasXte = Number.isFinite(xte_m)
+      const pos = nextPoint && nex